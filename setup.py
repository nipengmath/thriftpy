#!/usr/bin/env python
# -*- coding: utf-8 -*-

import re
import sys

from os.path import join, dirname

from setuptools import setup, find_packages
from setuptools.extension import Extension

with open(join(dirname(__file__), 'thriftpy', '__init__.py'), 'r') as f:
    version = re.match(r".*__version__ = '(.*?)'", f.read(), re.S).group(1)

install_requires = [
    "ply==3.4",
]

tornado_requires = [
    "tornado>=4.0,<5.0",
    "toro==0.6"
]

dev_requires = [
    "cython>=0.20.2",
    "flake8>=2.3.0",
    "pytest>=2.6.0",
    "sphinx-rtd-theme>=0.1.6",
    "sphinx>=1.2.2",
] + tornado_requires


# cython detection
try:
    from Cython.Distutils import build_ext
    CYTHON = True
except ImportError:
    CYTHON = False

<<<<<<< HEAD
# pypy detection
PYPY = "__pypy__" in sys.modules

=======
>>>>>>> 2eb247f3
cmdclass = {}
ext_modules = []

# pypy detection
PYPY = "__pypy__" in sys.modules

# only build ext in CPython
if not PYPY:
    if CYTHON:
        ext_modules.append(Extension("thriftpy.transport.cytransport",
                                     ["thriftpy/transport/cytransport.pyx"]))
        ext_modules.append(Extension("thriftpy.protocol.cybin",
                                     ["thriftpy/protocol/cybin/cybin.pyx"]))
        cmdclass["build_ext"] = build_ext
    else:
        ext_modules.append(Extension("thriftpy.transport.cytransport",
                                     ["thriftpy/transport/cytransport.c"]))
        ext_modules.append(Extension("thriftpy.protocol.cybin",
                                     ["thriftpy/protocol/cybin/cybin.c"]))

setup(name="thriftpy",
      version=version,
      description="Pure python implemention of Apache Thrift.",
      keywords="thrift python thriftpy",
      author="Lx Yu",
      author_email="i@lxyu.net",
      packages=find_packages(exclude=['benchmark', 'docs', 'tests']),
      package_data={"thriftpy": ["trace/tracing.thrift"]},
      entry_points={},
      url="https://thriftpy.readthedocs.org/",
      license="MIT",
      zip_safe=False,
      long_description=open("README.rst").read(),
      install_requires=install_requires,
      tests_require=tornado_requires,
      extras_require={
          "dev": dev_requires,
          "tornado": tornado_requires
      },
      cmdclass=cmdclass,
      ext_modules=ext_modules,
      classifiers=[
          "Topic :: Software Development",
          "Development Status :: 3 - Alpha",
          "Intended Audience :: Developers",
          "License :: OSI Approved :: MIT License",
          "Programming Language :: Python :: 2.7",
          "Programming Language :: Python :: 3.3",
          "Programming Language :: Python :: 3.4",
          "Programming Language :: Python :: Implementation :: CPython",
          "Programming Language :: Python :: Implementation :: PyPy",
      ])<|MERGE_RESOLUTION|>--- conflicted
+++ resolved
@@ -37,12 +37,6 @@
 except ImportError:
     CYTHON = False
 
-<<<<<<< HEAD
-# pypy detection
-PYPY = "__pypy__" in sys.modules
-
-=======
->>>>>>> 2eb247f3
 cmdclass = {}
 ext_modules = []
 
